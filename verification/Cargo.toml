--- conflicted
+++ resolved
@@ -17,10 +17,6 @@
 occupied-capacity = { path = "../util/occupied-capacity" }
 lru-cache = { git = "https://github.com/nervosnetwork/lru-cache" }
 ckb-traits = { path = "../traits" }
-<<<<<<< HEAD
-failure = "0.1.5"
-=======
->>>>>>> 14e0fab4
 serde_json = "1.0"
 log = "0.4"
 
