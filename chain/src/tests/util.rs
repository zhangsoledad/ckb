--- conflicted
+++ resolved
@@ -4,13 +4,7 @@
 use ckb_core::block::BlockBuilder;
 use ckb_core::header::{Header, HeaderBuilder};
 use ckb_core::script::Script;
-<<<<<<< HEAD
-use ckb_core::transaction::{
-    CellInput, CellOutput, OutPoint, ProposalShortId, Transaction, TransactionBuilder,
-};
-=======
 use ckb_core::transaction::{CellInput, CellOutput, OutPoint, Transaction, TransactionBuilder};
->>>>>>> fdb3dfb7
 use ckb_core::uncle::UncleBlock;
 use ckb_core::BlockNumber;
 use ckb_db::memorydb::MemoryKeyValueDB;
@@ -19,6 +13,7 @@
 use ckb_shared::shared::SharedBuilder;
 use ckb_shared::store::ChainKVStore;
 use faketime::unix_time_as_millis;
+use hash::blake2b_256;
 use numext_fixed_hash::H256;
 use numext_fixed_uint::U256;
 use std::fs::File;
@@ -43,18 +38,11 @@
 }
 
 fn create_cellbase(number: BlockNumber) -> Transaction {
+    let (script, binary) = create_script();
     TransactionBuilder::default()
         .input(CellInput::new_cellbase_input(number))
-<<<<<<< HEAD
-        .output(CellOutput::new(0, vec![], Script::default(), None))
-=======
-        .output(CellOutput::new(
-            5000,
-            vec![],
-            create_script().type_hash(),
-            None,
-        ))
->>>>>>> fdb3dfb7
+        .output(CellOutput::new(5000, vec![], script, None))
+        .embed(binary)
         .build()
 }
 
@@ -88,24 +76,22 @@
 }
 
 pub(crate) fn create_transaction(parent: H256, unique_data: u8) -> Transaction {
-    let script = create_script();
+    let (script, binary) = create_script();
     TransactionBuilder::default()
-        .output(CellOutput::new(
-            5000,
-            vec![unique_data],
-            script.type_hash(),
-            None,
-        ))
-        .input(CellInput::new(OutPoint::new(parent, 0), script))
+        .output(CellOutput::new(5000, vec![unique_data], script, None))
+        .input(CellInput::new(OutPoint::new(parent, 0), vec![]))
+        .embed(binary)
         .build()
 }
 
-fn create_script() -> Script {
+fn create_script() -> (Script, Vec<u8>) {
     let mut file = File::open(
         Path::new(env!("CARGO_MANIFEST_DIR")).join("../nodes_template/spec/cells/always_success"),
     )
     .unwrap();
     let mut buffer = Vec::new();
     file.read_to_end(&mut buffer).unwrap();
-    Script::new(0, Vec::new(), None, Some(buffer), Vec::new())
+
+    let script = Script::new(0, Vec::new(), (&blake2b_256(&buffer)).into());
+    (script, buffer)
 }