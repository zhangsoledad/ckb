--- conflicted
+++ resolved
@@ -579,13 +579,8 @@
         let notify = NotifyService::default().start::<&str>(None);
         let new_tip_receiver = notify.subscribe_new_tip("txs_pool");
         let switch_fork_receiver = notify.subscribe_switch_fork("txs_pool");
-<<<<<<< HEAD
         let shared = SharedBuilder::<MemoryKeyValueDB>::new()
-            .consensus(Consensus::default().set_verification(false))
-=======
-        let shared = SharedBuilder::<ChainKVStore<MemoryKeyValueDB>>::new_memory()
             .consensus(Consensus::default())
->>>>>>> d3f5565e
             .build();
         let chain_service = ChainBuilder::new(shared.clone(), notify.clone())
             .verification(false)
