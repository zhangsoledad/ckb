use crate::cell_set::{CellSet, CellSetDiff, CellSetOverlay};
use crate::store::ChainStore;
use crate::tx_pool::types::PoolEntry;
use crate::tx_pool::{PoolError, TxPool, TxPoolConfig};
use crate::tx_proposal_table::TxProposalTable;
use ckb_chain_spec::consensus::{Consensus, ProposalWindow};
use ckb_core::block::Block;
#[allow(unused_imports)] // incorrect lint
use ckb_core::cell::CellProvider;
use ckb_core::cell::{
<<<<<<< HEAD
    CellProvider, CellStatus, OverlayCellProvider, ResolvedTransaction, TransactionCellProvider,
=======
    resolve_transaction, CellStatus, LiveCell, OverlayCellProvider, ResolvedTransaction,
>>>>>>> 14e0fab4
};
use ckb_core::header::{BlockNumber, Header};
use ckb_core::transaction::CellOutput;
use ckb_core::transaction::{OutPoint, ProposalShortId, Transaction};
use ckb_core::Cycle;
use ckb_traits::BlockMedianTimeContext;
<<<<<<< HEAD
use ckb_verification::{TransactionError, TransactionVerifier};
use fnv::FnvHashSet;
use log::error;
use lru_cache::LruCache;
=======
use ckb_verification::{PoolTransactionVerifier, TransactionVerifier};
use fnv::{FnvHashMap, FnvHashSet};
use log::{error, trace};
>>>>>>> 14e0fab4
use numext_fixed_hash::H256;
use numext_fixed_uint::U256;
use std::cell::{Ref, RefCell};
use std::sync::Arc;

#[derive(Debug, Clone)]
pub struct ChainState<CS> {
    store: Arc<CS>,
    tip_header: Header,
    total_difficulty: U256,
    pub(crate) cell_set: CellSet,
    proposal_ids: TxProposalTable,
    // interior mutability for immutable borrow proposal_ids
    tx_pool: RefCell<TxPool>,
    consensus: Arc<Consensus>,
}

impl<CS: ChainStore> ChainState<CS> {
    pub fn new(store: &Arc<CS>, consensus: Arc<Consensus>, tx_pool_config: TxPoolConfig) -> Self {
        // check head in store or save the genesis block as head
        let tip_header = {
            let genesis = consensus.genesis_block();
            match store.get_tip_header() {
                Some(h) => h,
                None => {
                    store
                        .init(&genesis)
                        .expect("init genesis block should be ok");
                    genesis.header().clone()
                }
            }
        };

        let tx_pool = TxPool::new(tx_pool_config);

        let tip_number = tip_header.number();
        let proposal_window = consensus.tx_proposal_window();
        let proposal_ids = Self::init_proposal_ids(&store, proposal_window, tip_number);

        let cell_set = Self::init_cell_set(&store, tip_number);

        let total_difficulty = store
            .get_block_ext(&tip_header.hash())
            .expect("block_ext stored")
            .total_difficulty;
        ChainState {
            store: Arc::clone(store),
            tip_header,
            total_difficulty,
            cell_set,
            proposal_ids,
            tx_pool: RefCell::new(tx_pool),
            consensus,
        }
    }

    fn init_proposal_ids(
        store: &CS,
        proposal_window: ProposalWindow,
        tip_number: u64,
    ) -> TxProposalTable {
        let mut proposal_ids = TxProposalTable::new(proposal_window);
        let proposal_start = tip_number.saturating_sub(proposal_window.start());
        let proposal_end = tip_number.saturating_sub(proposal_window.end());
        for bn in proposal_start..=proposal_end {
            if let Some(hash) = store.get_block_hash(bn) {
                let mut ids_set = FnvHashSet::default();
                if let Some(ids) = store.get_block_proposal_txs_ids(&hash) {
                    ids_set.extend(ids)
                }

                if let Some(us) = store.get_block_uncles(&hash) {
                    for u in us {
                        let ids = u.proposals;
                        ids_set.extend(ids);
                    }
                }
                proposal_ids.insert(bn, ids_set);
            }
        }
        proposal_ids.finalize(tip_number);
        proposal_ids
    }

    fn init_cell_set(store: &CS, number: u64) -> CellSet {
        let mut cell_set = CellSet::new();

        for n in 0..=number {
            let hash = store.get_block_hash(n).unwrap();
            for tx in store.get_block_body(&hash).unwrap() {
                let inputs = tx.input_pts();
                let output_len = tx.outputs().len();

                for o in inputs {
                    cell_set.mark_dead(&o);
                }

                cell_set.insert(tx.hash(), n, tx.is_cellbase(), output_len);
            }
        }

        cell_set
    }

    pub fn tip_number(&self) -> BlockNumber {
        self.tip_header.number()
    }

    pub fn tip_hash(&self) -> H256 {
        self.tip_header.hash()
    }

    pub fn total_difficulty(&self) -> &U256 {
        &self.total_difficulty
    }

    pub fn tip_header(&self) -> &Header {
        &self.tip_header
    }

    pub fn cell_set(&self) -> &CellSet {
        &self.cell_set
    }

    pub fn is_dead_cell(&self, o: &OutPoint) -> Option<bool> {
        self.cell_set.is_dead(o)
    }

    pub fn proposal_ids(&self) -> &TxProposalTable {
        &self.proposal_ids
    }

    pub fn contains_proposal_id(&self, id: &ProposalShortId) -> bool {
        self.proposal_ids.contains(id)
    }

    pub fn insert_proposal_ids(&mut self, block: &Block) {
        self.proposal_ids
            .insert(block.header().number(), block.union_proposal_ids());
    }

    pub fn remove_proposal_ids(&mut self, block: &Block) {
        self.proposal_ids.remove(block.header().number());
    }

    pub fn get_proposal_ids_iter(&self) -> impl Iterator<Item = &ProposalShortId> {
        self.proposal_ids.get_ids_iter()
    }

    pub fn proposal_ids_finalize(&mut self, number: BlockNumber) -> FnvHashSet<ProposalShortId> {
        self.proposal_ids.finalize(number)
    }

    pub fn update_tip(&mut self, header: Header, total_difficulty: U256, txo_diff: CellSetDiff) {
        self.tip_header = header;
        self.total_difficulty = total_difficulty;
        self.cell_set.update(txo_diff);
    }

    pub fn add_tx_to_pool(&self, tx: Transaction) -> Result<Cycle, PoolError> {
        let mut tx_pool = self.tx_pool.borrow_mut();
        let short_id = tx.proposal_short_id();
<<<<<<< HEAD
        let rtx = self.resolve_tx_from_pool(&tx, &tx_pool);
        let verify_result = self.verify_rtx(&rtx, max_cycles);
        if self.contains_proposal_id(&short_id) {
            let entry = PoolEntry::new(tx, 0, verify_result.ok());
            self.staging_tx(&mut tx_pool, entry, max_cycles)?;
            Ok(verify_result.map_err(PoolError::InvalidTx)?)
        } else {
            match verify_result {
                Ok(cycles) => {
                    // enqueue tx with cycles
                    let entry = PoolEntry::new(tx, 0, Some(cycles));
                    if !tx_pool.enqueue_tx(entry) {
                        return Err(PoolError::Duplicate);
                    }
                    Ok(cycles)
                }
                Err(TransactionError::Unknown) => {
                    let entry = PoolEntry::new(tx, 0, None);
                    if !tx_pool.enqueue_tx(entry) {
                        return Err(PoolError::Duplicate);
                    }
                    Err(PoolError::InvalidTx(TransactionError::Unknown))
=======
        let rtx = self.resolve_tx_from_pending_and_staging(&tx, &tx_pool);

        match self.verify_rtx(&rtx, None) {
            Ok(cycles) => {
                if self.contains_proposal_id(&short_id) {
                    // if tx is proposed, we resolve from staging, verify again
                    self.staging_tx_and_descendants(&mut tx_pool, Some(cycles), tx);
                } else {
                    tx_pool.enqueue_tx(Some(cycles), tx);
>>>>>>> 14e0fab4
                }
                Ok(cycles)
            }
            error => error,
        }
    }

<<<<<<< HEAD
    pub fn resolve_tx_from_pool(&self, tx: &Transaction, tx_pool: &TxPool) -> ResolvedTransaction {
        let transaction_cp = TransactionCellProvider::new(tx);
        let staging_cp = OverlayCellProvider::new(&tx_pool.staging, self);
        let cell_provider = OverlayCellProvider::new(&transaction_cp, &staging_cp);
        cell_provider.resolve_transaction(tx)
=======
    pub fn resolve_tx_from_pending_and_staging(
        &self,
        tx: &Transaction,
        tx_pool: &TxPool,
    ) -> ResolvedTransaction {
        let staging_provider = OverlayCellProvider::new(&tx_pool.staging, self);
        let pending_and_staging_provider =
            OverlayCellProvider::new(&tx_pool.pending, &staging_provider);
        let mut seen_inputs = FnvHashSet::default();
        resolve_transaction(tx, &mut seen_inputs, &pending_and_staging_provider)
    }

    pub fn resolve_tx_from_staging(
        &self,
        tx: &Transaction,
        tx_pool: &TxPool,
    ) -> ResolvedTransaction {
        let cell_provider = OverlayCellProvider::new(&tx_pool.staging, self);
        let mut seen_inputs = FnvHashSet::default();
        resolve_transaction(tx, &mut seen_inputs, &cell_provider)
>>>>>>> 14e0fab4
    }

    // FIXME: we may need redesign orphan pool, this is not short-circuiting
    fn verify_rtx_inputs(&self, rtx: &ResolvedTransaction) -> Result<(), PoolError> {
        let mut unknowns = Vec::new();
        let inputs = rtx.transaction.input_pts();
        let deps = rtx.transaction.dep_pts();
        for (cs, input) in rtx.input_cells.iter().zip(inputs.iter()) {
            match cs {
                CellStatus::Unknown => {
                    unknowns.push(input.clone());
                }
                CellStatus::Dead => {
                    return Err(PoolError::Conflict);
                }
                CellStatus::Live(LiveCell::Null) => {
                    return Err(PoolError::NullInput);
                }
                _ => {}
            }
        }

        for (cs, dep) in rtx.dep_cells.iter().zip(deps.iter()) {
            match cs {
                CellStatus::Unknown => {
                    unknowns.push(dep.clone());
                }
                CellStatus::Dead => {
                    return Err(PoolError::Conflict);
                }
                CellStatus::Live(LiveCell::Null) => {
                    return Err(PoolError::NullInput);
                }
                _ => {}
            }
        }

        if !unknowns.is_empty() {
            return Err(PoolError::UnknownInputs(unknowns));
        }
        Ok(())
    }

    pub(crate) fn verify_rtx(
        &self,
        rtx: &ResolvedTransaction,
        cycles: Option<Cycle>,
    ) -> Result<Cycle, PoolError> {
        self.verify_rtx_inputs(rtx)?;
        let max_cycles = self.consensus.max_block_cycles();

        match cycles {
            Some(cycles) => {
                PoolTransactionVerifier::new(
                    &rtx,
                    &self,
                    self.tip_number(),
                    self.consensus().cellbase_maturity,
                )
                .verify()
                .map_err(PoolError::InvalidTx)?;
                Ok(cycles)
            }
            None => {
                let cycles = TransactionVerifier::new(
                    &rtx,
                    &self,
                    self.tip_number(),
                    self.consensus().cellbase_maturity,
                )
                .verify(max_cycles)
                .map_err(PoolError::InvalidTx)?;
                Ok(cycles)
            }
        }
    }

    /// Only use on rpc transaction/trace transaction interface
    pub fn rpc_resolve_tx_from_pool(
        &self,
        tx: &Transaction,
        tx_pool: &TxPool,
    ) -> ResolvedTransaction {
        let transaction_cp = TransactionCellProvider::new(tx);
        let staging_cp = OverlayCellProvider::new(&tx_pool.staging, self);
        let pending_and_staging_cp = OverlayCellProvider::new(&tx_pool.pending, &staging_cp);
        let cell_provider = OverlayCellProvider::new(&transaction_cp, &pending_and_staging_cp);
        cell_provider.resolve_transaction(tx)
    }

    // remove resolved tx from orphan pool
    pub(crate) fn try_staging_orphan_by_ancestor(&self, tx_pool: &mut TxPool, tx: &Transaction) {
        let entries = tx_pool.orphan.remove_by_ancestor(tx);
        for entry in entries {
            if self.contains_proposal_id(&tx.proposal_short_id()) {
                let tx_hash = entry.transaction.hash();
                let ret = self.staging_tx(tx_pool, entry.cycles, entry.transaction);
                if ret.is_err() {
                    trace!(target: "tx_pool", "staging tx {:x} failed {:?}", tx_hash, ret);
                }
            } else {
                tx_pool.enqueue_tx(entry.cycles, entry.transaction);
            }
        }
    }

    pub(crate) fn staging_tx(
        &self,
        tx_pool: &mut TxPool,
        cycles: Option<Cycle>,
        tx: Transaction,
    ) -> Result<Cycle, PoolError> {
        let short_id = tx.proposal_short_id();
        let tx_hash = tx.hash();

        let rtx = self.resolve_tx_from_staging(&tx, tx_pool);

        match self.verify_rtx(&rtx, cycles) {
            Err(PoolError::Conflict) => {
                tx_pool
                    .conflict
                    .insert(short_id, PoolEntry::new(tx, 0, cycles));
                Err(PoolError::Conflict)
            }
            Err(PoolError::UnknownInputs(unknowns)) => {
                tx_pool.add_orphan(cycles, tx, unknowns.clone());
                Err(PoolError::UnknownInputs(unknowns))
            }
            Ok(cycles) => {
                tx_pool.add_staging(cycles, tx);
                Ok(cycles)
            }
            Err(e) => {
                error!(target: "tx_pool", "Failed to staging tx {:}, reason: {:?}", tx_hash, e);
                Err(e)
            }
        }
    }

    pub(crate) fn staging_tx_and_descendants(
        &self,
        tx_pool: &mut TxPool,
        cycles: Option<Cycle>,
        tx: Transaction,
    ) {
        match self.staging_tx(tx_pool, cycles, tx.clone()) {
            Ok(_) => {
                self.try_staging_orphan_by_ancestor(tx_pool, &tx);
            }
            Err(e) => {
                error!(target: "tx_pool", "Failed to staging tx {:}, reason: {:?}", tx.hash(), e);
            }
        }
    }

    pub fn update_tx_pool_for_reorg<'a>(
        &self,
        detached_blocks: impl Iterator<Item = &'a Block>,
        attached_blocks: impl Iterator<Item = &'a Block>,
        detached_proposal_id: impl Iterator<Item = &'a ProposalShortId>,
<<<<<<< HEAD
        max_cycles: Cycle,
=======
>>>>>>> 14e0fab4
    ) {
        let mut tx_pool = self.tx_pool.borrow_mut();

        let mut detached = FnvHashSet::default();
        let mut attached = FnvHashSet::default();

        for blk in detached_blocks {
            detached.extend(blk.transactions().iter().skip(1).cloned())
        }

        for blk in attached_blocks {
            attached.extend(blk.transactions().iter().skip(1).cloned())
        }

<<<<<<< HEAD
        let retain: Vec<&Transaction> = detached.difference(&attached).collect();

        if !detached.is_empty() {
            self.txs_verify_cache.borrow_mut().clear();
        }

=======
        let retain: Vec<Transaction> = detached.difference(&attached).cloned().collect();

        tx_pool.remove_expired(detached_proposal_id);
        tx_pool.remove_committed_txs_from_staging(attached.iter());

>>>>>>> 14e0fab4
        for tx in retain {
            if self.contains_proposal_id(&tx.proposal_short_id()) {
                self.staging_tx_and_descendants(&mut tx_pool, None, tx);
            } else {
                tx_pool.enqueue_tx(None, tx);
            }
        }

        for tx in &attached {
            self.try_staging_orphan_by_ancestor(&mut tx_pool, tx);
        }

        for id in self.get_proposal_ids_iter() {
            if let Some(entry) = tx_pool.remove_pending_and_conflict(id) {
                self.staging_tx_and_descendants(&mut tx_pool, entry.cycles, entry.transaction);
            }
        }
    }

    pub fn get_last_txs_updated_at(&self) -> u64 {
        self.tx_pool.borrow().last_txs_updated_at
    }

    pub fn get_proposal_and_staging_txs(
        &self,
        max_prop: usize,
        max_tx: usize,
    ) -> (Vec<ProposalShortId>, Vec<PoolEntry>) {
        let tx_pool = self.tx_pool.borrow();
        let proposal = tx_pool.pending.fetch(max_prop);
        let staging_txs = tx_pool.staging.get_txs(max_tx);
        (proposal, staging_txs)
    }

    pub fn tx_pool(&self) -> Ref<TxPool> {
        self.tx_pool.borrow()
    }

    pub fn mut_tx_pool(&mut self) -> &mut TxPool {
        self.tx_pool.get_mut()
    }

    pub fn consensus(&self) -> Arc<Consensus> {
        Arc::clone(&self.consensus)
    }

<<<<<<< HEAD
    pub fn new_cell_set_overlay<'a>(&'a self, diff: &CellSetDiff) -> ChainCellSetOverlay<'a, CS> {
        ChainCellSetOverlay {
            overlay: self.cell_set.new_overlay(diff),
            store: Arc::clone(&self.store),
        }
    }
}

pub struct ChainCellSetOverlay<'a, CS> {
    pub(crate) overlay: CellSetOverlay<'a>,
    store: Arc<CS>,
=======
    pub fn new_cell_set_overlay<'a>(
        &'a self,
        diff: &CellSetDiff,
        outputs: &'a FnvHashMap<H256, &'a [CellOutput]>,
    ) -> ChainCellSetOverlay<'a, CS> {
        ChainCellSetOverlay {
            overlay: self.cell_set.new_overlay(diff),
            store: Arc::clone(&self.store),
            outputs,
        }
    }
>>>>>>> 14e0fab4
}

#[allow(dead_code)] // incorrect lint
pub struct ChainCellSetOverlay<'a, CS> {
    pub(crate) overlay: CellSetOverlay<'a>,
    pub(crate) store: Arc<CS>,
    pub(crate) outputs: &'a FnvHashMap<H256, &'a [CellOutput]>,
}

#[cfg(not(test))]
impl<CS: ChainStore> CellProvider for ChainState<CS> {
    fn cell(&self, out_point: &OutPoint) -> CellStatus {
        match self.cell_set().get(&out_point.tx_hash) {
            Some(tx_meta) => {
                if tx_meta.is_dead(out_point.index as usize) {
                    CellStatus::Dead
                } else {
                    let tx = self
                        .store
                        .get_transaction(&out_point.tx_hash)
                        .expect("store should be consistent with cell_set");
                    CellStatus::live_output(
                        tx.outputs()[out_point.index as usize].clone(),
                        Some(tx_meta.block_number()),
                        tx_meta.is_cellbase(),
                    )
                }
            }
            None => CellStatus::Unknown,
        }
    }
}

impl<'a, CS: ChainStore> CellProvider for ChainCellSetOverlay<'a, CS> {
    fn cell(&self, out_point: &OutPoint) -> CellStatus {
        match self.overlay.get(&out_point.tx_hash) {
            Some(tx_meta) => {
                if tx_meta.is_dead(out_point.index as usize) {
                    CellStatus::Dead
                } else {
                    let tx = self
                        .store
                        .get_transaction(&out_point.tx_hash)
                        .expect("store should be consistent with cell_set");
                    CellStatus::live_output(
                        tx.outputs()[out_point.index as usize].clone(),
                        Some(tx_meta.block_number()),
                        tx_meta.is_cellbase(),
                    )
<<<<<<< HEAD
=======
                }
            }
            None => CellStatus::Unknown,
        }
    }
}

#[cfg(not(test))]
impl<'a, CS: ChainStore> CellProvider for ChainCellSetOverlay<'a, CS> {
    fn cell(&self, out_point: &OutPoint) -> CellStatus {
        match self.overlay.get(&out_point.hash) {
            Some(tx_meta) => {
                if tx_meta.is_dead(out_point.index as usize) {
                    CellStatus::Dead
                } else {
                    let output = self
                        .outputs
                        .get(&out_point.hash)
                        .map(|outputs| outputs[out_point.index as usize].clone())
                        .or_else(|| {
                            self.store
                                .get_transaction(&out_point.hash)
                                .map(|tx| tx.outputs()[out_point.index as usize].clone())
                        })
                        .expect("store should be consistent with cell_set");

                    CellStatus::live_output(
                        output,
                        Some(tx_meta.block_number()),
                        tx_meta.is_cellbase(),
                    )
>>>>>>> 14e0fab4
                }
            }
            None => CellStatus::Unknown,
        }
    }
}

impl<CS: ChainStore> BlockMedianTimeContext for &ChainState<CS> {
    fn median_block_count(&self) -> u64 {
        self.consensus.median_time_block_count() as u64
    }

    fn timestamp(&self, number: BlockNumber) -> Option<u64> {
        self.store.get_block_hash(number).and_then(|hash| {
            self.store
                .get_header(&hash)
                .map(|header| header.timestamp())
        })
    }
}<|MERGE_RESOLUTION|>--- conflicted
+++ resolved
@@ -8,27 +8,16 @@
 #[allow(unused_imports)] // incorrect lint
 use ckb_core::cell::CellProvider;
 use ckb_core::cell::{
-<<<<<<< HEAD
-    CellProvider, CellStatus, OverlayCellProvider, ResolvedTransaction, TransactionCellProvider,
-=======
     resolve_transaction, CellStatus, LiveCell, OverlayCellProvider, ResolvedTransaction,
->>>>>>> 14e0fab4
 };
 use ckb_core::header::{BlockNumber, Header};
 use ckb_core::transaction::CellOutput;
 use ckb_core::transaction::{OutPoint, ProposalShortId, Transaction};
 use ckb_core::Cycle;
 use ckb_traits::BlockMedianTimeContext;
-<<<<<<< HEAD
-use ckb_verification::{TransactionError, TransactionVerifier};
-use fnv::FnvHashSet;
-use log::error;
-use lru_cache::LruCache;
-=======
 use ckb_verification::{PoolTransactionVerifier, TransactionVerifier};
 use fnv::{FnvHashMap, FnvHashSet};
 use log::{error, trace};
->>>>>>> 14e0fab4
 use numext_fixed_hash::H256;
 use numext_fixed_uint::U256;
 use std::cell::{Ref, RefCell};
@@ -102,8 +91,7 @@
 
                 if let Some(us) = store.get_block_uncles(&hash) {
                     for u in us {
-                        let ids = u.proposals;
-                        ids_set.extend(ids);
+                        ids_set.extend(u.proposals);
                     }
                 }
                 proposal_ids.insert(bn, ids_set);
@@ -191,54 +179,19 @@
     pub fn add_tx_to_pool(&self, tx: Transaction) -> Result<Cycle, PoolError> {
         let mut tx_pool = self.tx_pool.borrow_mut();
         let short_id = tx.proposal_short_id();
-<<<<<<< HEAD
-        let rtx = self.resolve_tx_from_pool(&tx, &tx_pool);
-        let verify_result = self.verify_rtx(&rtx, max_cycles);
-        if self.contains_proposal_id(&short_id) {
-            let entry = PoolEntry::new(tx, 0, verify_result.ok());
-            self.staging_tx(&mut tx_pool, entry, max_cycles)?;
-            Ok(verify_result.map_err(PoolError::InvalidTx)?)
-        } else {
-            match verify_result {
-                Ok(cycles) => {
-                    // enqueue tx with cycles
-                    let entry = PoolEntry::new(tx, 0, Some(cycles));
-                    if !tx_pool.enqueue_tx(entry) {
-                        return Err(PoolError::Duplicate);
-                    }
-                    Ok(cycles)
-                }
-                Err(TransactionError::Unknown) => {
-                    let entry = PoolEntry::new(tx, 0, None);
-                    if !tx_pool.enqueue_tx(entry) {
-                        return Err(PoolError::Duplicate);
-                    }
-                    Err(PoolError::InvalidTx(TransactionError::Unknown))
-=======
         let rtx = self.resolve_tx_from_pending_and_staging(&tx, &tx_pool);
 
-        match self.verify_rtx(&rtx, None) {
-            Ok(cycles) => {
-                if self.contains_proposal_id(&short_id) {
-                    // if tx is proposed, we resolve from staging, verify again
-                    self.staging_tx_and_descendants(&mut tx_pool, Some(cycles), tx);
-                } else {
-                    tx_pool.enqueue_tx(Some(cycles), tx);
->>>>>>> 14e0fab4
-                }
-                Ok(cycles)
-            }
-            error => error,
-        }
-    }
-
-<<<<<<< HEAD
-    pub fn resolve_tx_from_pool(&self, tx: &Transaction, tx_pool: &TxPool) -> ResolvedTransaction {
-        let transaction_cp = TransactionCellProvider::new(tx);
-        let staging_cp = OverlayCellProvider::new(&tx_pool.staging, self);
-        let cell_provider = OverlayCellProvider::new(&transaction_cp, &staging_cp);
-        cell_provider.resolve_transaction(tx)
-=======
+        self.verify_rtx(&rtx, None).map(|cycles| {
+            if self.contains_proposal_id(&short_id) {
+                // if tx is proposed, we resolve from staging, verify again
+                self.staging_tx_and_descendants(&mut tx_pool, Some(cycles), tx);
+            } else {
+                tx_pool.enqueue_tx(Some(cycles), tx);
+            }
+            cycles
+        })
+    }
+
     pub fn resolve_tx_from_pending_and_staging(
         &self,
         tx: &Transaction,
@@ -259,7 +212,6 @@
         let cell_provider = OverlayCellProvider::new(&tx_pool.staging, self);
         let mut seen_inputs = FnvHashSet::default();
         resolve_transaction(tx, &mut seen_inputs, &cell_provider)
->>>>>>> 14e0fab4
     }
 
     // FIXME: we may need redesign orphan pool, this is not short-circuiting
@@ -309,7 +261,6 @@
         cycles: Option<Cycle>,
     ) -> Result<Cycle, PoolError> {
         self.verify_rtx_inputs(rtx)?;
-        let max_cycles = self.consensus.max_block_cycles();
 
         match cycles {
             Some(cycles) => {
@@ -324,6 +275,7 @@
                 Ok(cycles)
             }
             None => {
+                let max_cycles = self.consensus.max_block_cycles();
                 let cycles = TransactionVerifier::new(
                     &rtx,
                     &self,
@@ -337,19 +289,6 @@
         }
     }
 
-    /// Only use on rpc transaction/trace transaction interface
-    pub fn rpc_resolve_tx_from_pool(
-        &self,
-        tx: &Transaction,
-        tx_pool: &TxPool,
-    ) -> ResolvedTransaction {
-        let transaction_cp = TransactionCellProvider::new(tx);
-        let staging_cp = OverlayCellProvider::new(&tx_pool.staging, self);
-        let pending_and_staging_cp = OverlayCellProvider::new(&tx_pool.pending, &staging_cp);
-        let cell_provider = OverlayCellProvider::new(&transaction_cp, &pending_and_staging_cp);
-        cell_provider.resolve_transaction(tx)
-    }
-
     // remove resolved tx from orphan pool
     pub(crate) fn try_staging_orphan_by_ancestor(&self, tx_pool: &mut TxPool, tx: &Transaction) {
         let entries = tx_pool.orphan.remove_by_ancestor(tx);
@@ -420,10 +359,6 @@
         detached_blocks: impl Iterator<Item = &'a Block>,
         attached_blocks: impl Iterator<Item = &'a Block>,
         detached_proposal_id: impl Iterator<Item = &'a ProposalShortId>,
-<<<<<<< HEAD
-        max_cycles: Cycle,
-=======
->>>>>>> 14e0fab4
     ) {
         let mut tx_pool = self.tx_pool.borrow_mut();
 
@@ -438,20 +373,11 @@
             attached.extend(blk.transactions().iter().skip(1).cloned())
         }
 
-<<<<<<< HEAD
-        let retain: Vec<&Transaction> = detached.difference(&attached).collect();
-
-        if !detached.is_empty() {
-            self.txs_verify_cache.borrow_mut().clear();
-        }
-
-=======
         let retain: Vec<Transaction> = detached.difference(&attached).cloned().collect();
 
         tx_pool.remove_expired(detached_proposal_id);
         tx_pool.remove_committed_txs_from_staging(attached.iter());
 
->>>>>>> 14e0fab4
         for tx in retain {
             if self.contains_proposal_id(&tx.proposal_short_id()) {
                 self.staging_tx_and_descendants(&mut tx_pool, None, tx);
@@ -498,19 +424,6 @@
         Arc::clone(&self.consensus)
     }
 
-<<<<<<< HEAD
-    pub fn new_cell_set_overlay<'a>(&'a self, diff: &CellSetDiff) -> ChainCellSetOverlay<'a, CS> {
-        ChainCellSetOverlay {
-            overlay: self.cell_set.new_overlay(diff),
-            store: Arc::clone(&self.store),
-        }
-    }
-}
-
-pub struct ChainCellSetOverlay<'a, CS> {
-    pub(crate) overlay: CellSetOverlay<'a>,
-    store: Arc<CS>,
-=======
     pub fn new_cell_set_overlay<'a>(
         &'a self,
         diff: &CellSetDiff,
@@ -522,7 +435,6 @@
             outputs,
         }
     }
->>>>>>> 14e0fab4
 }
 
 #[allow(dead_code)] // incorrect lint
@@ -556,6 +468,7 @@
     }
 }
 
+#[cfg(not(test))]
 impl<'a, CS: ChainStore> CellProvider for ChainCellSetOverlay<'a, CS> {
     fn cell(&self, out_point: &OutPoint) -> CellStatus {
         match self.overlay.get(&out_point.tx_hash) {
@@ -563,39 +476,13 @@
                 if tx_meta.is_dead(out_point.index as usize) {
                     CellStatus::Dead
                 } else {
-                    let tx = self
-                        .store
-                        .get_transaction(&out_point.tx_hash)
-                        .expect("store should be consistent with cell_set");
-                    CellStatus::live_output(
-                        tx.outputs()[out_point.index as usize].clone(),
-                        Some(tx_meta.block_number()),
-                        tx_meta.is_cellbase(),
-                    )
-<<<<<<< HEAD
-=======
-                }
-            }
-            None => CellStatus::Unknown,
-        }
-    }
-}
-
-#[cfg(not(test))]
-impl<'a, CS: ChainStore> CellProvider for ChainCellSetOverlay<'a, CS> {
-    fn cell(&self, out_point: &OutPoint) -> CellStatus {
-        match self.overlay.get(&out_point.hash) {
-            Some(tx_meta) => {
-                if tx_meta.is_dead(out_point.index as usize) {
-                    CellStatus::Dead
-                } else {
                     let output = self
                         .outputs
-                        .get(&out_point.hash)
+                        .get(&out_point.tx_hash)
                         .map(|outputs| outputs[out_point.index as usize].clone())
                         .or_else(|| {
                             self.store
-                                .get_transaction(&out_point.hash)
+                                .get_transaction(&out_point.tx_hash)
                                 .map(|tx| tx.outputs()[out_point.index as usize].clone())
                         })
                         .expect("store should be consistent with cell_set");
@@ -605,7 +492,6 @@
                         Some(tx_meta.block_number()),
                         tx_meta.is_cellbase(),
                     )
->>>>>>> 14e0fab4
                 }
             }
             None => CellStatus::Unknown,
