--- conflicted
+++ resolved
@@ -1,9 +1,4 @@
-<<<<<<< HEAD
 use crate::cell_set::{CellSet, CellSetDiff, CellSetOverlay};
-=======
-use crate::cell_set::CellSet;
-use crate::cell_set::CellSetDiff;
->>>>>>> d374b057
 use crate::store::ChainStore;
 use crate::tx_pool::{PoolEntry, PoolError, StagingTxResult, TxPool, TxPoolConfig};
 use crate::tx_proposal_table::TxProposalTable;
@@ -77,8 +72,6 @@
             tx_pool: RefCell::new(tx_pool),
             txs_verify_cache: RefCell::new(txs_verify_cache),
             consensus,
-<<<<<<< HEAD
-=======
         }
     }
 
@@ -125,55 +118,6 @@
 
                 cell_set.insert(tx.hash(), n, tx.is_cellbase(), output_len);
             }
->>>>>>> d374b057
-        }
-
-        cell_set
-    }
-
-    fn init_proposal_ids(
-        store: &CS,
-        proposal_window: ProposalWindow,
-        tip_number: u64,
-    ) -> TxProposalTable {
-        let mut proposal_ids = TxProposalTable::new(proposal_window);
-        let proposal_start = tip_number.saturating_sub(proposal_window.start());
-        let proposal_end = tip_number.saturating_sub(proposal_window.end());
-        for bn in proposal_start..=proposal_end {
-            if let Some(hash) = store.get_block_hash(bn) {
-                let mut ids_set = FnvHashSet::default();
-                if let Some(ids) = store.get_block_proposal_txs_ids(&hash) {
-                    ids_set.extend(ids)
-                }
-
-                if let Some(us) = store.get_block_uncles(&hash) {
-                    for u in us {
-                        let ids = u.proposal_transactions;
-                        ids_set.extend(ids);
-                    }
-                }
-                proposal_ids.update_or_insert(bn, ids_set);
-            }
-        }
-        proposal_ids.finalize(tip_number);
-        proposal_ids
-    }
-
-    fn init_cell_set(store: &CS, number: u64) -> CellSet {
-        let mut cell_set = CellSet::new();
-
-        for n in 0..=number {
-            let hash = store.get_block_hash(n).unwrap();
-            for tx in store.get_block_body(&hash).unwrap() {
-                let inputs = tx.input_pts();
-                let output_len = tx.outputs().len();
-
-                for o in inputs {
-                    cell_set.mark_dead(&o);
-                }
-
-                cell_set.insert(tx.hash(), n, tx.is_cellbase(), output_len);
-            }
         }
 
         cell_set
@@ -231,15 +175,7 @@
         let short_id = tx.proposal_short_id();
         let rtx = self.resolve_tx_from_pool(&tx, &tx_pool);
         let verify_result = self.verify_rtx(&rtx, max_cycles);
-        let tx_hash = tx.hash();
         if self.contains_proposal_id(&short_id) {
-<<<<<<< HEAD
-=======
-            if !tx_pool.filter.insert(tx_hash.clone()) {
-                trace!(target: "tx_pool", "discarding already known transaction {:#x}", tx_hash);
-                return Err(PoolError::Duplicate);
-            }
->>>>>>> d374b057
             let entry = PoolEntry::new(tx, 0, verify_result.ok());
             self.staging_tx(&mut tx_pool, entry, max_cycles)?;
             Ok(verify_result.map_err(PoolError::InvalidTx)?)
@@ -472,7 +408,6 @@
     pub fn consensus(&self) -> Arc<Consensus> {
         Arc::clone(&self.consensus)
     }
-<<<<<<< HEAD
 
     pub fn new_cell_set_overlay<'a>(&'a self, diff: &CellSetDiff) -> ChainCellSetOverlay<'a, CS> {
         ChainCellSetOverlay {
@@ -513,13 +448,6 @@
 impl<'a, CS: ChainStore> CellProvider for ChainCellSetOverlay<'a, CS> {
     fn cell(&self, out_point: &OutPoint) -> CellStatus {
         match self.overlay.get(&out_point.hash) {
-=======
-}
-
-impl<CS: ChainStore> CellProvider for ChainState<CS> {
-    fn cell(&self, out_point: &OutPoint) -> CellStatus {
-        match self.cell_set().get(&out_point.hash) {
->>>>>>> d374b057
             Some(tx_meta) => {
                 if tx_meta.is_dead(out_point.index as usize) {
                     CellStatus::Dead
@@ -528,19 +456,11 @@
                         .store
                         .get_transaction(&out_point.hash)
                         .expect("store should be consistent with cell_set");
-<<<<<<< HEAD
                     CellStatus::live_output(
                         tx.outputs()[out_point.index as usize].clone(),
                         Some(tx_meta.block_number()),
                         tx_meta.is_cellbase(),
                     )
-=======
-                    CellStatus::Live(CellMeta {
-                        cell_output: tx.outputs()[out_point.index as usize].clone(),
-                        block_number: Some(tx_meta.block_number()),
-                        cellbase: tx_meta.is_cellbase(),
-                    })
->>>>>>> d374b057
                 }
             }
             None => CellStatus::Unknown,
